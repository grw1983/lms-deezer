--- conflicted
+++ resolved
@@ -476,14 +476,9 @@
 sub updateFavorite {
 	my ($self, $cb, $action, $type, $id) = @_;
 
-<<<<<<< HEAD
 	my $profile = Plugins::Deezer::API->getUserdata($self->userId);
 	my $access_token = $profile->{token} if $profile;
-=======
-	# need everything to update the library
-	my $access_token = Plugins::Deezer::API->getAccessToken($self->userId);
 	return $cb() unless $action && $type && $id && $access_token;
->>>>>>> a7806fc0
 
 	# well... we have a trailing 's' (I know this is hacky... and bad)
 	my $item = substr($type, 0, -1);
@@ -781,13 +776,8 @@
 	my $ttl = delete $params->{_ttl} || DEFAULT_TTL;
 	my $noCache = delete $params->{_nocache};
 
-<<<<<<< HEAD
 	my $profile  = Plugins::Deezer::API->getUserdata($self->userId);
-
 	$params->{access_token} = $profile->{token};
-=======
-	$params->{access_token} = Plugins::Deezer::API->getAccessToken($self->userId);
->>>>>>> a7806fc0
 	$params->{limit} ||= DEFAULT_LIMIT;
 
 	my $cacheKey = "deezer_resp:$url:" . join(':', map {
